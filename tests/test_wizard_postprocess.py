import types
import importlib
import json
from pathlib import Path
import sys
import pandas as pd
from app_utils import azure_sql

class DummyContainer:
    def __enter__(self):
        return self
    def __exit__(self, *exc):
        pass
    def markdown(self, *a, **k):
        pass
    def progress(self, *a, **k):
        pass


class DummyColumn:
    def __enter__(self):
        return self

    def __exit__(self, *exc):
        pass

    def button(self, *a, **k):
        return False

class DummySidebar:
    def __init__(self, st):
        self.st = st

    def __enter__(self):
        return self

    def __exit__(self, *exc):
        pass

    def subheader(self, *a, **k):
        pass

    def selectbox(self, label, options, index=0, key=None, **k):
        choice = options[index]
        if key:
            self.st.session_state[key] = choice
        return choice
    def empty(self):
        return DummyContainer()
    def write(self, *a, **k):
        pass
    def info(self, *a, **k):
        pass
    def button(self, *a, **k):
        return False

class DummyStreamlit:
    def __init__(self, button_sequence: list[set[str]] | None = None):
        self.session_state = {}
        self.sidebar = DummySidebar(self)
        self.markdown_calls: list[str] = []
        self.link_button_calls: list[tuple[str, str]] = []
        self.spinner_messages: list[str] = []
        self.info_messages: list[str] = []
        self.success_messages: list[str] = []
        self.dataframe_calls: list[pd.DataFrame] = []
        self.secrets = {}
        self.button_sequence = button_sequence or []
        self.run_idx = 0
    def set_page_config(self, *a, **k):
        pass
    def title(self, *a, **k):
        pass
    header = subheader = error = write = warning = caption = title
    def info(self, msg, *a, **k):
        self.info_messages.append(msg)
    def success(self, msg, *a, **k):
        self.success_messages.append(msg)
    def selectbox(self, label, options, index=0, key=None, **k):
        choice = options[index] if options and index is not None else None
        if key:
            self.session_state[key] = choice
        return choice
    def file_uploader(self, *a, **k):
        return types.SimpleNamespace(name="upload.csv")
    def button(self, label, *a, **k):
        presses = (
            self.button_sequence[self.run_idx]
            if self.run_idx < len(self.button_sequence)
            else set()
        )
        return label in presses
    def spinner(self, msg, *a, **k):
        class _C(DummyContainer):
            def __enter__(self_inner):
                self.spinner_messages.append(msg)
                return self_inner
        return _C()
    def empty(self):
        return DummyContainer()
    def rerun(self):
        pass

    def next_run(self) -> None:
        self.run_idx += 1
    def markdown(self, text, *a, **k):
        self.markdown_calls.append(text)
    def link_button(self, label, url, *a, **k):
        self.link_button_calls.append((label, url))
        return False
    def download_button(self, *a, **k):
        pass
    def divider(self, *a, **k):
        pass
    def json(self, *a, **k):  # type: ignore[override]
        pass
    def dataframe(self, data, *a, **k):  # type: ignore[override]
        self.dataframe_calls.append(data)
    def cache_data(self, *a, **k):
        def wrap(func):
            return func
        return wrap
    def multiselect(self, label, options, default=None, key=None, **k):
        if key and key in self.session_state:
            return self.session_state[key]
        sel = default or []
        if key:
            self.session_state[key] = sel
        return sel
    def columns(self, spec, **kwargs):
        n = len(spec) if isinstance(spec, (list, tuple)) else spec
        return [DummyColumn() for _ in range(n)]

    def container(self) -> DummyContainer:
        return DummyContainer()


def run_app(monkeypatch, button_sequence: list[set[str]] | None = None):
    st = DummyStreamlit(button_sequence or [{"Generate BID"}])
    monkeypatch.setitem(sys.modules, "streamlit", st)
    monkeypatch.setenv("DISABLE_AUTH", "1")
<<<<<<< HEAD
    monkeypatch.setitem(
        sys.modules, "dotenv", types.SimpleNamespace(load_dotenv=lambda: None)
    )
=======
    monkeypatch.setenv("CLIENT_DEST_SITE", "https://tenant.sharepoint.com/sites/demo")
    monkeypatch.setenv("CLIENT_DEST_FOLDER_PATH", "docs/folder with spaces")
    monkeypatch.setitem(sys.modules, "dotenv", types.SimpleNamespace(load_dotenv=lambda: None))
>>>>>>> 59021995
    monkeypatch.setattr("auth.logout_button", lambda: None)
    monkeypatch.setattr("app_utils.excel_utils.list_sheets", lambda _u: ["Sheet1"])
    monkeypatch.setattr(
        "app_utils.excel_utils.read_tabular_file",
        lambda _f, sheet_name=None: (pd.DataFrame({"A": [1]}), ["A"]),
    )
    monkeypatch.setattr(
        "app_utils.azure_sql.fetch_operation_codes", lambda email=None: ["ADSJ_VAN"]
    )
    monkeypatch.setattr(
        "app_utils.azure_sql.fetch_customers",
        lambda scac: [
            {
                "CLIENT_SCAC": "ADSJ",
                "BILLTO_NAME": "Cust",
                "BILLTO_ID": "1",
            }
        ],
    )
    monkeypatch.setattr(
        "app_utils.azure_sql.get_pit_url_payload",
        lambda op_cd: {
            "item/In_dtInputData": [
                {
                    "CLIENT_DEST_SITE": "https://tenant.sharepoint.com/sites/demo",
                    "CLIENT_DEST_FOLDER_PATH": "/docs/folder with spaces",
                }
            ]
        },
    )
    monkeypatch.setattr(
        "app_utils.azure_sql.insert_pit_bid_rows",
        lambda df, op, cust, ids, guid, adhoc: len(df),
    )
    monkeypatch.setattr("app_utils.azure_sql.derive_adhoc_headers", lambda df: {})
    monkeypatch.setattr(
        "app_utils.azure_sql.get_pit_url_payload",
        lambda op_cd, week_ct=12: {
            "item/In_dtInputData": [
                {
                    "CLIENT_DEST_SITE": "https://tenant.sharepoint.com/sites/demo",
                    "CLIENT_DEST_FOLDER_PATH": "/docs/folder",
                }
            ]
        },
    )

    def fake_log(
        process_guid,
        template_name,
        friendly_name,
        user_email,
        file_name_string,
        process_json,
        template_guid,
        adhoc_headers=None,
    ):
        called["log_guid"] = process_guid
        called["log_template"] = template_name
        called["log_friendly"] = friendly_name
        called["log_email"] = user_email
        called["log_file"] = file_name_string

    monkeypatch.setattr("app_utils.azure_sql.log_mapping_process", fake_log)
    called: dict[str, object] = {}

    def fake_runner(tpl, df, process_guid, *args):
        called["run"] = True
        called["guid"] = process_guid
<<<<<<< HEAD
        payload = azure_sql.get_pit_url_payload("OP")
        entry = payload["item/In_dtInputData"][0]
        payload["CLIENT_DEST_SITE"] = entry["CLIENT_DEST_SITE"]
        payload["CLIENT_DEST_FOLDER_PATH"] = entry["CLIENT_DEST_FOLDER_PATH"]
=======
        payload = {
            "p": 1,
            "CLIENT_DEST_SITE": "https://tenant.sharepoint.com/sites/demo",
            "CLIENT_DEST_FOLDER_PATH": "/docs/folder with spaces",
        }
>>>>>>> 59021995
        return ["ok"], payload

    monkeypatch.setattr(
        "app_utils.postprocess_runner.run_postprocess_if_configured",
        fake_runner,
    )
    tpl_path = Path("templates/pit-bid.json")
    tpl_data = json.loads(tpl_path.read_text())
    tpl_data["postprocess"] = {"url": "https://example.com"}
    orig_read = Path.read_text
    def fake_read(self, *a, **k):
        if self == tpl_path:
            return json.dumps(tpl_data)
        return orig_read(self, *a, **k)
    monkeypatch.setattr(Path, "read_text", fake_read)
    st.session_state.update({
        "selected_template_file": tpl_path.name,
        "template": tpl_data,
        "template_name": "PIT BID",
        "current_template": "PIT BID",
        "customer_name": "Customer",
        "layer_confirmed_0": True,
        "customer_name": "Cust",
        "customer_ids": ["1"],
    })
    sys.modules.pop("app", None)
    importlib.import_module("app")
    st.next_run()
    if st.session_state.get("export_complete"):
        importlib.reload(sys.modules["app"])
        st.next_run()
    return called, st.session_state, st


def test_postprocess_runner_called(monkeypatch):
    called, state, _st = run_app(monkeypatch)
    assert called.get("run") is True
    assert called.get("guid") is not None
    assert called.get("log_guid") == called.get("guid")
    assert called.get("log_template") == "pit-bid"
    assert called.get("log_friendly") == "PIT BID"
    assert called.get("log_file") == "pit-bid.json"
    assert "final_json" not in state


def test_sharepoint_link_displayed(monkeypatch):
    _, _, st = run_app(monkeypatch)
    assert any("mileage and toll data" in m for m in st.spinner_messages)
    assert any(
        url
        == "https://tenant.sharepoint.com/sites/demo/docs/folder%20with%20spaces"
        for _, url in st.link_button_calls
    )


def test_back_before_export(monkeypatch):
    _, state, _ = run_app(monkeypatch, button_sequence=[{"Back to mappings"}])
    assert "export_complete" not in state
    assert "layer_confirmed_0" not in state


def test_back_after_export(monkeypatch):
    _, state, _ = run_app(
        monkeypatch,
        button_sequence=[{"Generate BID"}, {"Back to mappings"}],
    )
    for key in ["export_complete", "mapped_csv"]:
        assert key not in state
    assert "layer_confirmed_0" not in state


def test_dataframe_previews(monkeypatch):
    _, state, st = run_app(monkeypatch)
    assert state.get("export_complete")
    assert len(st.dataframe_calls) >= 2
<|MERGE_RESOLUTION|>--- conflicted
+++ resolved
@@ -139,15 +139,9 @@
     st = DummyStreamlit(button_sequence or [{"Generate BID"}])
     monkeypatch.setitem(sys.modules, "streamlit", st)
     monkeypatch.setenv("DISABLE_AUTH", "1")
-<<<<<<< HEAD
     monkeypatch.setitem(
         sys.modules, "dotenv", types.SimpleNamespace(load_dotenv=lambda: None)
     )
-=======
-    monkeypatch.setenv("CLIENT_DEST_SITE", "https://tenant.sharepoint.com/sites/demo")
-    monkeypatch.setenv("CLIENT_DEST_FOLDER_PATH", "docs/folder with spaces")
-    monkeypatch.setitem(sys.modules, "dotenv", types.SimpleNamespace(load_dotenv=lambda: None))
->>>>>>> 59021995
     monkeypatch.setattr("auth.logout_button", lambda: None)
     monkeypatch.setattr("app_utils.excel_utils.list_sheets", lambda _u: ["Sheet1"])
     monkeypatch.setattr(
@@ -217,18 +211,10 @@
     def fake_runner(tpl, df, process_guid, *args):
         called["run"] = True
         called["guid"] = process_guid
-<<<<<<< HEAD
         payload = azure_sql.get_pit_url_payload("OP")
         entry = payload["item/In_dtInputData"][0]
         payload["CLIENT_DEST_SITE"] = entry["CLIENT_DEST_SITE"]
         payload["CLIENT_DEST_FOLDER_PATH"] = entry["CLIENT_DEST_FOLDER_PATH"]
-=======
-        payload = {
-            "p": 1,
-            "CLIENT_DEST_SITE": "https://tenant.sharepoint.com/sites/demo",
-            "CLIENT_DEST_FOLDER_PATH": "/docs/folder with spaces",
-        }
->>>>>>> 59021995
         return ["ok"], payload
 
     monkeypatch.setattr(
