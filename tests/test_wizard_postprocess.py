import types
import importlib
import json
from pathlib import Path
import sys
import pandas as pd

class DummyContainer:
    def __enter__(self):
        return self
    def __exit__(self, *exc):
        pass
    def markdown(self, *a, **k):
        pass
    def progress(self, *a, **k):
        pass

class DummySidebar:
    def __init__(self, st):
        self.st = st

    def __enter__(self):
        return self

    def __exit__(self, *exc):
        pass

    def subheader(self, *a, **k):
        pass

    def selectbox(self, label, options, index=0, key=None, **k):
        choice = options[index]
        if key:
            self.st.session_state[key] = choice
        return choice
    def empty(self):
        return DummyContainer()
    def write(self, *a, **k):
        pass
    def info(self, *a, **k):
        pass
    def button(self, *a, **k):
        return False

class DummyStreamlit:
    def __init__(self):
        self.session_state = {}
        self.sidebar = DummySidebar(self)
        self.markdown_calls: list[str] = []
        self.secrets = {}
    def set_page_config(self, *a, **k):
        pass
    def title(self, *a, **k):
        pass
    header = subheader = success = error = write = warning = info = title
    def selectbox(self, label, options, index=0, key=None, **k):
        choice = options[index]
        if key:
            self.session_state[key] = choice
        return choice
    def file_uploader(self, *a, **k):
        return None
    def button(self, label, *a, **k):
        return label == "Run Export" and not self.session_state.get("export_complete")
    def spinner(self, *a, **k):
        return DummyContainer()
    def empty(self):
        return DummyContainer()
    def rerun(self):
        pass
    def markdown(self, text, *a, **k):
        self.markdown_calls.append(text)
    def download_button(self, *a, **k):
        pass
    def json(self, *a, **k):  # type: ignore[override]
        pass
    def cache_data(self, *a, **k):
        def wrap(func):
            return func
        return wrap


def run_app(monkeypatch):
    st = DummyStreamlit()
    monkeypatch.setitem(sys.modules, "streamlit", st)
    monkeypatch.setenv("DISABLE_AUTH", "1")
    monkeypatch.setenv("CLIENT_DEST_SITE", "https://tenant.sharepoint.com/sites/demo")
    monkeypatch.setenv("CLIENT_DEST_FOLDER_PATH", "docs/folder")
    monkeypatch.setitem(sys.modules, "dotenv", types.SimpleNamespace(load_dotenv=lambda: None))
    monkeypatch.setattr("auth.logout_button", lambda: None)
    monkeypatch.setattr("app_utils.excel_utils.list_sheets", lambda _u: ["Sheet1"])
    monkeypatch.setattr(
        "app_utils.excel_utils.read_tabular_file",
        lambda _f, sheet_name=None: (pd.DataFrame({"A": [1]}), ["A"]),
    )
    monkeypatch.setattr(
        "app_utils.azure_sql.fetch_operation_codes", lambda email=None: ["ADSJ_VAN"]
    )
    monkeypatch.setattr("app_utils.azure_sql.fetch_customers", lambda scac: [{"BILLTO_NAME": "Cust"}])
    monkeypatch.setattr(
        "app_utils.azure_sql.insert_pit_bid_rows", lambda df, op, cust, guid, adhoc: len(df)
    )
    monkeypatch.setattr("app_utils.azure_sql.derive_adhoc_headers", lambda df: {})
    def fake_log(process_guid, template_name, friendly_name, user_email, file_name_string, process_json, template_guid, adhoc_headers=None):
        called["log_guid"] = process_guid
        called["log_template"] = template_name
        called["log_friendly"] = friendly_name
        called["log_email"] = user_email
        called["log_file"] = file_name_string
    monkeypatch.setattr("app_utils.azure_sql.log_mapping_process", fake_log)
    called: dict[str, object] = {}

    def fake_runner(tpl, df, process_guid, *args):
        called["run"] = True
        called["guid"] = process_guid
        return ["ok"], {"p": 1}

    monkeypatch.setattr(
        "app_utils.postprocess_runner.run_postprocess_if_configured",
        fake_runner,
    )
    tpl_path = Path("templates/pit-bid.json")
    tpl_data = json.loads(tpl_path.read_text())
    tpl_data["postprocess"] = {"url": "https://example.com"}
    orig_read = Path.read_text
    def fake_read(self, *a, **k):
        if self == tpl_path:
            return json.dumps(tpl_data)
        return orig_read(self, *a, **k)
    monkeypatch.setattr(Path, "read_text", fake_read)
    st.session_state.update({
        "selected_template_file": tpl_path.name,
        "uploaded_file": object(),
        "template": tpl_data,
        "template_name": "PIT BID",
        "current_template": "PIT BID",
        "customer_name": "Customer",
        "layer_confirmed_0": True,
        "customer_name": "Cust",
    })
    sys.modules.pop("app", None)
    importlib.import_module("app")
    if st.session_state.get("export_complete"):
        importlib.reload(sys.modules["app"])
    return called, st.session_state, st


def test_postprocess_runner_called(monkeypatch):
    called, state, _st = run_app(monkeypatch)
    assert called.get("run") is True
    assert called.get("guid") is not None
    assert called.get("log_guid") == called.get("guid")
    assert called.get("log_template") == "pit-bid"
    assert called.get("log_friendly") == "PIT BID"
    assert called.get("log_file") == "pit-bid.json"
    assert state["final_json"].get("process_guid") == called.get("guid")
    assert state.get("postprocess_payload") == {"p": 1}

def test_sharepoint_link_displayed(monkeypatch):
    _, _, st = run_app(monkeypatch)
<<<<<<< HEAD
    assert any(
        "https://tenant.sharepoint.com/sites/demo/docs/folder" in m
        for m in st.markdown_calls
    )
=======
    assert not st.json_calls
>>>>>>> 74bebcf7
<|MERGE_RESOLUTION|>--- conflicted
+++ resolved
@@ -158,11 +158,7 @@
 
 def test_sharepoint_link_displayed(monkeypatch):
     _, _, st = run_app(monkeypatch)
-<<<<<<< HEAD
     assert any(
         "https://tenant.sharepoint.com/sites/demo/docs/folder" in m
         for m in st.markdown_calls
     )
-=======
-    assert not st.json_calls
->>>>>>> 74bebcf7
