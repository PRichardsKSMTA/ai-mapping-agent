import types
import pytest
import pandas as pd

from app_utils import azure_sql


def test_get_operational_scac():
    assert azure_sql.get_operational_scac("ADSJ_VAN") == "ADSJ"
    assert azure_sql.get_operational_scac("ABC12_FLT") == "ABC12"


def test_fetch_operation_codes(monkeypatch):
    class FakeCursor:
        def execute(self, query, email):  # pragma: no cover - exercised via call
            assert "FROM dbo.V_O365_MEMBER_OPERATIONS" in query
            assert email == "user@example.com"
            self.description = [("OPERATION_CD",)]
            self.rows = [("DEK1_REF",), ("ADSJ_VAN",)]
            return self

        def fetchall(self):
            return self.rows

    class FakeConn:
        def cursor(self):
            return FakeCursor()

        def __enter__(self):
            return self

        def __exit__(self, exc_type, exc, tb):
            pass

    fake_pyodbc = types.SimpleNamespace(connect=lambda conn_str: FakeConn())
    monkeypatch.setattr(azure_sql, "pyodbc", fake_pyodbc)
    monkeypatch.setenv("SQL_SERVER", "srv")
    monkeypatch.setenv("SQL_DATABASE", "db")
    monkeypatch.setenv("SQL_USERNAME", "user")
    monkeypatch.setenv("SQL_PASSWORD", "pwd")

    codes = azure_sql.fetch_operation_codes("user@example.com")
    assert codes == ["ADSJ_VAN", "DEK1_REF"]


def test_fetch_operation_codes_default_email(monkeypatch):
    class FakeCursor:
        def execute(self, query, email):  # pragma: no cover - exercised via call
            assert email == "pete.richards@ksmta.com"
            self.description = [("OPERATION_CD",)]
            self.rows = [("DEK1_REF",)]
            return self

        def fetchall(self):
            return self.rows

    class FakeConn:
        def cursor(self):
            return FakeCursor()

        def __enter__(self):
            return self

        def __exit__(self, exc_type, exc, tb):
            pass

    fake_pyodbc = types.SimpleNamespace(connect=lambda conn_str: FakeConn())
    monkeypatch.setattr(azure_sql, "pyodbc", fake_pyodbc)
    monkeypatch.setenv("SQL_SERVER", "srv")
    monkeypatch.setenv("SQL_DATABASE", "db")
    monkeypatch.setenv("SQL_USERNAME", "user")
    monkeypatch.setenv("SQL_PASSWORD", "pwd")
    monkeypatch.delenv("DEV_USER_EMAIL", raising=False)

    codes = azure_sql.fetch_operation_codes()
    assert codes == ["DEK1_REF"]


def test_fetch_customers(monkeypatch):
    class FakeCursor:
        def execute(self, query, scac):  # pragma: no cover - exercised via call
            assert "FROM dbo.V_SPOQ_BILLTOS" in query
            assert scac == "ADSJ"
            self.description = [
                ("CLIENT_SCAC",),
                ("BILLTO_ID",),
                ("BILLTO_NAME",),
                ("BILLTO_TYPE",),
                ("OPERATIONAL_SCAC",),
            ]
            self.rows = [
                ("ADSJ", "1", "Beta", "T", "ADSJ"),
                ("ADSJ", "2", "Alpha", "T", "ADSJ"),
            ]
            return self

        def fetchall(self):
            return self.rows

    class FakeConn:
        def cursor(self):
            return FakeCursor()

        def __enter__(self):
            return self

        def __exit__(self, exc_type, exc, tb):
            pass

    fake_pyodbc = types.SimpleNamespace(connect=lambda conn_str: FakeConn())
    monkeypatch.setattr(azure_sql, "pyodbc", fake_pyodbc)
    monkeypatch.setenv("SQL_SERVER", "srv")
    monkeypatch.setenv("SQL_DATABASE", "db")
    monkeypatch.setenv("SQL_USERNAME", "user")
    monkeypatch.setenv("SQL_PASSWORD", "pwd")

    customers = azure_sql.fetch_customers("ADSJ")
    assert [c["BILLTO_NAME"] for c in customers] == ["Alpha", "Beta"]


def test_connect_requires_config(monkeypatch):
    monkeypatch.setattr(azure_sql, "pyodbc", types.SimpleNamespace())
    for key in [
        "SQL_SERVER",
        "SQL_DATABASE",
        "SQL_USERNAME",
        "SQL_PASSWORD",
        "AZURE_SQL_CONN_STRING",
    ]:
        monkeypatch.delenv(key, raising=False)
    with pytest.raises(RuntimeError):
        azure_sql._connect()


def test_connect_requires_pyodbc(monkeypatch):
    monkeypatch.setattr(azure_sql, "pyodbc", None)
    monkeypatch.setenv("SQL_SERVER", "srv")
    monkeypatch.setenv("SQL_DATABASE", "db")
    monkeypatch.setenv("SQL_USERNAME", "user")
    monkeypatch.setenv("SQL_PASSWORD", "pwd")
    with pytest.raises(RuntimeError):
        azure_sql._connect()


def test_insert_pit_bid_rows(monkeypatch):
    captured = {}

    class FakeCursor:
        def execute(self, query, params):  # pragma: no cover - executed via call
            captured["query"] = query
            captured["params"] = params

    class FakeConn:
        def cursor(self):
            return FakeCursor()

        def __enter__(self):
            return self

        def __exit__(self, exc_type, exc, tb):
            pass

    monkeypatch.setattr(azure_sql, "_connect", lambda: FakeConn())
    df = pd.DataFrame(
        {
            "Lane ID": ["L1"],
            "Origin City": ["OC"],
            "Orig State": ["OS"],
            "Orig Zip (5 or 3)": ["11111"],
            "Destination City": ["DC"],
            "Dest State": ["DS"],
            "Dest Zip (5 or 3)": ["22222"],
            "Bid Volume": [5],
            "LH Rate": [1.2],
            "Bid Miles": [100],
            "Tolls": [7],
            "Foo": ["bar"],
        }
    )
    azure_sql.insert_pit_bid_rows(df, "OP", "Customer", "guid")
    assert "RFP_OBJECT_DATA" in captured["query"]
    assert captured["params"][0] == "OP"
    assert captured["params"][1] == "Customer"
    assert captured["params"][2] == "L1"
    assert captured["params"][14] == "bar"  # ADHOC_INFO1
    assert captured["params"][24] == 100  # RFP_MILES
    assert captured["params"][28] is None  # VOLUME_FREQUENCY
    assert len(captured["params"]) == 29


def test_insert_pit_bid_rows_blanks(monkeypatch):
    captured = {}

    class FakeCursor:
        def execute(self, query, params):  # pragma: no cover - executed via call
            captured["params"] = params

    class FakeConn:
        def cursor(self):
            return FakeCursor()

        def __enter__(self):
            return self

        def __exit__(self, exc_type, exc, tb):
            pass

    monkeypatch.setattr(azure_sql, "_connect", lambda: FakeConn())
    df = pd.DataFrame(
        {
            "Lane ID": ["L1"],
            "Origin City": ["OC"],
            "Orig State": ["OS"],
            "Orig Zip (5 or 3)": ["11111"],
            "Destination City": ["DC"],
            "Dest State": ["DS"],
            "Dest Zip (5 or 3)": ["22222"],
            "Bid Volume": [""],
            "LH Rate": [""],
            "Bid Miles": [""],
            "Tolls": [""],
        }
    )
    azure_sql.insert_pit_bid_rows(df, "OP", "Customer", "guid")
    assert captured["params"][9] is None  # BID_VOLUME
    assert captured["params"][10] is None  # LH_RATE
    assert captured["params"][24] is None  # RFP_MILES
    assert captured["params"][25] is None  # RFP_TOLLS


def test_insert_pit_bid_rows_aliases(monkeypatch):
    captured = {}

    class FakeCursor:
        def execute(self, query, params):  # pragma: no cover - executed via call
            captured["params"] = params

    class FakeConn:
        def cursor(self):
            return FakeCursor()

        def __enter__(self):
            return self

        def __exit__(self, exc_type, exc, tb):
            pass

    monkeypatch.setattr(azure_sql, "_connect", lambda: FakeConn())
    df = pd.DataFrame(
        {
            "LANE_ID": ["L1"],
            "ORIG_CITY": ["OC"],
            "ORIG_ST": ["OS"],
            "ORIG_POSTAL_CD": ["11111"],
            "DEST_CITY": ["DC"],
            "DEST_ST": ["DS"],
            "DEST_POSTAL_CD": ["22222"],
            "BID_VOLUME": [5],
            "LH_RATE": [1.2],
            "Miles": [123],
        }
    )
    azure_sql.insert_pit_bid_rows(df, "OP", "Customer")
    assert captured["params"][2] == "L1"
    assert captured["params"][24] == 123


def test_insert_pit_bid_rows_new_aliases(monkeypatch):
    captured = {}

    class FakeCursor:
        def execute(self, query, params):  # pragma: no cover - executed via call
            captured["params"] = params

    class FakeConn:
        def cursor(self):
            return FakeCursor()

        def __enter__(self):
            return self

        def __exit__(self, exc_type, exc, tb):
            pass

    monkeypatch.setattr(azure_sql, "_connect", lambda: FakeConn())
    df = pd.DataFrame(
        {
            "Lane Code": ["L1"],
            "Origin State": ["OS"],
            "Origin Zip": ["11111"],
            "Destination State": ["DS"],
            "Destination Zip": ["22222"],
            "Bid Volume": [7],
            "Linehaul Rate": [1.5],
            "Bid Miles": [321],
        }
    )
    azure_sql.insert_pit_bid_rows(df, "OP", "Customer")
    assert captured["params"][2] == "L1"
    assert captured["params"][4] == "OS"
    assert captured["params"][5] == "11111"
    assert captured["params"][7] == "DS"
    assert captured["params"][8] == "22222"
    assert captured["params"][9] == 7
    assert captured["params"][10] == 1.5
    assert captured["params"][24] == 321


<<<<<<< HEAD
def test_insert_pit_bid_rows_formatted_numbers(monkeypatch):
    captured = {}

    class FakeCursor:
        def execute(self, query, params):  # pragma: no cover - executed via call
            captured["params"] = params

    class FakeConn:
        def cursor(self):
            return FakeCursor()

        def __enter__(self):
            return self

        def __exit__(self, exc_type, exc, tb):
            pass

    monkeypatch.setattr(azure_sql, "_connect", lambda: FakeConn())
    df = pd.DataFrame(
        {
            "Lane Code": ["L1"],
            "Orig Zip": ["01111"],
            "Dest Zip": ["02222"],
            "Bid Volume": ["5,000"],
            "Linehaul Rate": ["$1.50"],
            "Bid Miles": ["1,234"],
            "Tolls": ["$2.25"],
        }
    )
    azure_sql.insert_pit_bid_rows(df, "OP", "Customer")
    assert captured["params"][5] == "01111"
    assert captured["params"][8] == "02222"
    assert captured["params"][9] == 5000.0
    assert captured["params"][10] == 1.5
    assert captured["params"][24] == 1234.0
    assert captured["params"][25] == 2.25


=======
>>>>>>> 03946f63
def test_insert_pit_bid_rows_customer_column(monkeypatch):
    captured = {}

    class FakeCursor:
        def execute(self, query, params):  # pragma: no cover - executed via call
            captured["params"] = params

    class FakeConn:
        def cursor(self):
            return FakeCursor()

        def __enter__(self):
            return self

        def __exit__(self, exc_type, exc, tb):
            pass

    monkeypatch.setattr(azure_sql, "_connect", lambda: FakeConn())
    df = pd.DataFrame(
        {
            "Customer Name": ["Cust1"],
            "Lane ID": ["L1"],
            "Origin City": ["OC"],
            "Orig State": ["OS"],
        }
    )
    azure_sql.insert_pit_bid_rows(df, "OP", None)
    assert captured["params"][1] == "Cust1"


def test_insert_pit_bid_rows_fuzzy_mapping(monkeypatch):
    captured = {}

    class FakeCursor:
        def execute(self, query, params):  # pragma: no cover - executed via call
            captured["params"] = params

    class FakeConn:
        def cursor(self):
            return FakeCursor()

        def __enter__(self):
            return self

        def __exit__(self, exc_type, exc, tb):
            pass

    monkeypatch.setattr(azure_sql, "_connect", lambda: FakeConn())
    df = pd.DataFrame(
        {
            "CUSTOMER": ["Acme"],
            "Freight Type": ["TL"],
            "Foo": ["bar"],
        }
    )
    azure_sql.insert_pit_bid_rows(df, "OP", None)
    assert captured["params"][1] == "Acme"  # CUSTOMER_NAME
    assert captured["params"][11] == "TL"  # FREIGHT_TYPE
    assert captured["params"][14] == "bar"  # ADHOC_INFO1
<|MERGE_RESOLUTION|>--- conflicted
+++ resolved
@@ -305,8 +305,6 @@
     assert captured["params"][10] == 1.5
     assert captured["params"][24] == 321
 
-
-<<<<<<< HEAD
 def test_insert_pit_bid_rows_formatted_numbers(monkeypatch):
     captured = {}
 
@@ -344,9 +342,6 @@
     assert captured["params"][24] == 1234.0
     assert captured["params"][25] == 2.25
 
-
-=======
->>>>>>> 03946f63
 def test_insert_pit_bid_rows_customer_column(monkeypatch):
     captured = {}
 
