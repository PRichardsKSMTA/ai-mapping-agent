--- conflicted
+++ resolved
@@ -36,15 +36,11 @@
     fields = {f['key']: f.get('source') for f in header_layer['fields']}
     assert fields['Name'] == 'Name'
     assert fields['Value'] == 'Value'
-<<<<<<< HEAD
     assert data['process_guid'] == captured['process_guid']
     assert captured['template_name'] == tpl.stem
     assert captured['friendly_name'] == 'simple-template'
     assert captured['user_email'] == 'user@example.com'
     assert captured['file_name_string'] == tpl.name
-=======
-    assert data['process_guid']
->>>>>>> eab328e3
 
 
 def test_cli_csv_output(monkeypatch, tmp_path: Path):
