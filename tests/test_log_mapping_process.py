--- conflicted
+++ resolved
@@ -59,7 +59,6 @@
     expected = json.loads(payload) if isinstance(payload, str) else payload
     expected["adhoc_headers"] = adhoc
     assert stored == expected
-<<<<<<< HEAD
     assert params[8] == "tmpl-guid"
 
 
@@ -119,7 +118,4 @@
         "user@example.com" if recover_email else "unknown"
     )
     st.session_state.clear()
-    del sys.modules["auth"]
-=======
-    assert params[8] == "tmpl-guid"
->>>>>>> a3b77154
+    del sys.modules["auth"]