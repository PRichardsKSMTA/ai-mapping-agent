--- conflicted
+++ resolved
@@ -55,7 +55,6 @@
             logs.append(f"POST {template.postprocess.url}")
             logs.append(f"Payload: {json.dumps(payload)}")
             if os.getenv("ENABLE_POSTPROCESS") == "1":
-<<<<<<< HEAD
                 payload = get_pit_url_payload(operation_cd)
                 now = datetime.utcnow()
                 stamp = customer_name or now.strftime("%H%M%S")
@@ -67,8 +66,7 @@
                 in_data[0]["NEW_EXCEL_FILENAME"] = fname
                 payload["BID-Payload"] = process_guid
                 logs.append(f"Payload: {json.dumps(payload)}")
-=======
->>>>>>> 720dbfde
+
                 try:
                     import requests  # type: ignore
 
