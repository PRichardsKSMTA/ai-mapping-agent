from __future__ import annotations

"""Helpers for Azure SQL queries."""

from typing import Any, Dict, List, Sequence, Tuple
import os
from pathlib import Path
from datetime import datetime
import time
import re
import json
import logging

import pandas as pd
from .state_abbrev import abbreviate_state

PIT_BID_FIELD_MAP: Dict[str, str] = {
    "Lane ID": "LANE_ID",
    "Origin City": "ORIG_CITY",
    "Orig State": "ORIG_ST",
    "Orig Zip (5 or 3)": "ORIG_POSTAL_CD",
    "Destination City": "DEST_CITY",
    "Dest State": "DEST_ST",
    "Dest Zip (5 or 3)": "DEST_POSTAL_CD",
    "Bid Volume": "BID_VOLUME",
    "LH Rate": "LH_RATE",
    "Bid Miles": "RFP_MILES",
    "Customer Name": "CUSTOMER_NAME",
    "Freight Type": "FREIGHT_TYPE",
    "Temp Cat": "TEMP_CAT",
    "Breakthrough Fuel": "BTF_FSC_PER_MILE",
    "Volume Frequency": "VOLUME_FREQUENCY",
}

FREIGHT_TYPE_MAP: Dict[str, str] = {
    "V": "V",
    "VAN": "V",
    "R": "R",
    "REEFER": "R",
    "F": "F",
    "FLATBED": "F",
    "D": "D",
    "DEDICATED": "D",
}

try:  # pragma: no cover - optional dependency
    from dotenv import load_dotenv
    load_dotenv()
except Exception:  # pragma: no cover - if python-dotenv not installed
    pass

try:  # pragma: no cover - handled in tests via monkeypatch
    import tomllib  # Python 3.11+
except Exception:  # pragma: no cover
    tomllib = None  # type: ignore


def _load_secret(key: str) -> str | None:
    """Return a config value from env or `.streamlit/secrets.toml`."""
    if val := os.getenv(key):
        return val
    secrets_path = Path(".streamlit") / "secrets.toml"
    if tomllib and secrets_path.exists():  # pragma: no cover - executed in app
        with secrets_path.open("rb") as fh:
            secrets = tomllib.load(fh)
        raw = secrets.get(key)
        return str(raw) if raw is not None else None
    return None


def _normalize_host_port(server_value: str) -> Tuple[str, int]:
    """
    Accepts forms like:
      'tcp:myserver.database.windows.net'
      'tcp:myserver.database.windows.net,1433'
      'myserver.database.windows.net'
      'myserver.database.windows.net,1433'
    Returns (host, port).
    """
    v = (server_value or "").strip()
    if v.lower().startswith("tcp:"):
        v = v[4:]
    if "," in v:
        host, port_s = v.split(",", 1)
        try:
            port = int(port_s)
        except Exception:
            port = 1433
    else:
        host, port = v, 1433
    return host, port


def _build_conn_str() -> str:
    """Assemble an ODBC connection string for Microsoft ODBC Driver 18."""
    # Support both your existing SQL_* keys and AZURE_SQL_* synonyms.
    server = _load_secret("SQL_SERVER") or _load_secret("AZURE_SQL_SERVER")
    database = _load_secret("SQL_DATABASE") or _load_secret("AZURE_SQL_DB")
    username = _load_secret("SQL_USERNAME") or _load_secret("AZURE_SQL_USER")
    password = _load_secret("SQL_PASSWORD") or _load_secret("AZURE_SQL_PASSWORD")
    if not all([server, database, username, password]):
        raise RuntimeError(
            "SQL connection is not configured; set SQL_SERVER/SQL_DATABASE/"
            "SQL_USERNAME/SQL_PASSWORD (or AZURE_SQL_SERVER/AZURE_SQL_DB/"
            "AZURE_SQL_USER/AZURE_SQL_PASSWORD)"
        )
    return (
        "DRIVER={ODBC Driver 18 for SQL Server};"
        f"SERVER={server};DATABASE={database};UID={username};PWD={password};"
        "Encrypt=yes;TrustServerCertificate=no;Connection Timeout=30;"
    )


def _odbc_diag_log() -> None:
    import logging
    try:
        import pyodbc
        logging.info("Available ODBC drivers: %s", pyodbc.drivers())
    except Exception as exc:
        logging.error("pyodbc not importable: %s", exc)


def _build_conn_str_msodbc(driver_name: str) -> str:
    """Build a connection string for the given Microsoft ODBC driver name (17 or 18)."""
    server = _load_secret("SQL_SERVER") or _load_secret("AZURE_SQL_SERVER")
    database = _load_secret("SQL_DATABASE") or _load_secret("AZURE_SQL_DB")
    username = _load_secret("SQL_USERNAME") or _load_secret("AZURE_SQL_USER")
    password = _load_secret("SQL_PASSWORD") or _load_secret("AZURE_SQL_PASSWORD")
    if not all([server, database, username, password]):
        raise RuntimeError(
            "SQL connection is not configured; set SQL_SERVER/SQL_DATABASE/"
            "SQL_USERNAME/SQL_PASSWORD (or AZURE_SQL_SERVER/AZURE_SQL_DB/"
            "AZURE_SQL_USER/AZURE_SQL_PASSWORD)"
        )
    return (
        f"DRIVER={{{driver_name}}};"
        f"SERVER={server};DATABASE={database};UID={username};PWD={password};"
        "Encrypt=yes;TrustServerCertificate=no;Connection Timeout=30;"
    )



def _freetds_lib_candidates() -> List[str]:
    # Try common locations for libtdsodbc.so on Debian/Ubuntu images
    return [
        "/usr/lib/x86_64-linux-gnu/odbc/libtdsodbc.so",
        "/usr/lib/arm64-linux-gnu/odbc/libtdsodbc.so",
        "/usr/lib/aarch64-linux-gnu/odbc/libtdsodbc.so",
        "/usr/lib64/libtdsodbc.so",
        "/usr/local/lib/libtdsodbc.so",
    ]


def _build_conn_str_freetds_path(lib_path: str) -> str:
    server = _load_secret("SQL_SERVER") or _load_secret("AZURE_SQL_SERVER")
    database = _load_secret("SQL_DATABASE") or _load_secret("AZURE_SQL_DB")
    username = _load_secret("SQL_USERNAME") or _load_secret("AZURE_SQL_USER")
    password = _load_secret("SQL_PASSWORD") or _load_secret("AZURE_SQL_PASSWORD")
    if not all([server, database, username, password]):
        raise RuntimeError(
            "SQL connection is not configured; set SQL_SERVER/SQL_DATABASE/"
            "SQL_USERNAME/SQL_PASSWORD (or AZURE_SQL_SERVER/AZURE_SQL_DB/"
            "AZURE_SQL_USER/AZURE_SQL_PASSWORD)"
        )
    host, port = _normalize_host_port(server)
    return (
        f"Driver={lib_path};"
        f"Server={host};Port={port};Database={database};"
        f"UID={username};PWD={password};"
        "TDS_Version=7.4;Encrypt=yes;TrustServerCertificate=no;"
        "ClientCharset=UTF-8;Connection Timeout=30;"
    )


def _connect() -> "pyodbc.Connection":
    """Return a DB connection using Microsoft ODBC 18 or 17. No FreeTDS fallback."""
    try:
        import pyodbc  # type: ignore
    except ImportError as exc:
        raise RuntimeError("pyodbc import failed") from exc

    # Explicit connection string still wins if you provide one.
    user_conn_str = os.getenv("AZURE_SQL_CONN_STRING")
    if user_conn_str:
        return pyodbc.connect(user_conn_str)

    # Probe available ODBC drivers and pick the best Microsoft one.
    drivers = getattr(pyodbc, "drivers", lambda: [])()
    drivers_lower = [d.lower() for d in drivers]
    if "odbc driver 18 for sql server" in drivers_lower:
        driver_name = "ODBC Driver 18 for SQL Server"
    elif "odbc driver 17 for sql server" in drivers_lower:
        driver_name = "ODBC Driver 17 for SQL Server"
    else:
        raise RuntimeError(
            "Microsoft ODBC Driver 17/18 for SQL Server not found in this environment. "
            "On Streamlit Cloud, v17 is typically preinstalled. If needed, add 'msodbcsql17' "
            "to packages.txt. Available drivers: " + repr(drivers)
        )

    return pyodbc.connect(_build_conn_str_msodbc(driver_name))

    
def _pyodbc_driver_name(conn) -> str:
    try:
        import pyodbc
        return (conn.getinfo(pyodbc.SQL_DRIVER_NAME) or "").lower()
    except Exception:
        return ""

def _is_ms_odbc(conn) -> bool:
    name = _pyodbc_driver_name(conn)
    # msodbcsqlXX.so on Linux; SQLNCLI*.DLL on older Windows clients
    return ("msodbc" in name) or ("sqlncli" in name) or ("odbc" in name and "sql" in name and "ms" in name)

def _is_freetds(conn) -> bool:
    return "tdsodbc" in _pyodbc_driver_name(conn)


def fetch_operation_codes(email: str | None = None) -> List[str]:
    """Return sorted operation codes for a user email.

    Falls back to the demo user when ``email`` is ``None``.
    """
<<<<<<< HEAD
    # email = email or os.getenv("DEV_USER_EMAIL", "")
=======
    email = email or os.getenv("DEV_USER_EMAIL", "pete.richards@ksmta.com")
    local_part, _, domain = email.partition("@")
    domain = domain.lower()
    alias: str | None = None
    if domain == "ksmcpa.com":
        alias = f"{local_part}@ksmta.com"
    elif domain == "ksmta.com":
        alias = f"{local_part}@ksmcpa.com"
    emails = [email]
    if alias:
        emails.append(alias)
    placeholders = ",".join("?" for _ in emails)
    query = (
        "SELECT DISTINCT OPERATION_CD FROM dbo.V_O365_MEMBER_OPERATIONS "
        f"WHERE EMAIL IN ({placeholders}) AND PIT_REFRESH = 1"
    )
>>>>>>> 8e6f2d67
    try:
        conn = _connect()
    except RuntimeError as err:  # pragma: no cover - exercised in integration
        raise RuntimeError(f"Operation code lookup failed: {err}") from err
    with conn:
        cur = conn.cursor()
        cur.execute(query, *emails)
        rows = cur.fetchall()
    return sorted(row[0] for row in rows)


def fetch_customers(operational_scac: str) -> List[Dict[str, str]]:
    """Return customer records for a given operational SCAC."""
    try:
        conn = _connect()
    except RuntimeError as err:  # pragma: no cover - exercised in integration
        raise RuntimeError(f"Customer lookup failed: {err}") from err
    with conn:
        cur = conn.cursor()
        cur.execute(
            (
                "SELECT CLIENT_SCAC, BILLTO_ID, BILLTO_NAME, BILLTO_TYPE, OPERATIONAL_SCAC "
                "FROM dbo.V_SPOQ_BILLTOS WHERE OPERATIONAL_SCAC = ?"
            ),
            operational_scac,
        )
        cols = [c[0] for c in cur.description]
        rows: List[Dict[str, str]] = []
        for raw in cur.fetchall():
            row = dict(zip(cols, raw))
            name = row.get("BILLTO_NAME")
            if isinstance(name, str):
                row["BILLTO_NAME"] = name.strip().title()
            else:
                row["BILLTO_NAME"] = ""
            rows.append(row)
    return sorted(rows, key=lambda r: r["BILLTO_NAME"])


def fetch_freight_type(operation_cd: str) -> str | None:
    """Return the default freight type for an operation code."""
    try:
        conn = _connect()
    except RuntimeError as err:  # pragma: no cover - exercised in integration
        raise RuntimeError(f"Freight type lookup failed: {err}") from err
    with conn:
        cur = conn.cursor()
        cur.execute(
            "SELECT FREIGHT_TYPE FROM dbo.CLIENT_OPERATION_CODES WHERE OPERATION_CD = ?",
            operation_cd,
        )
        row = cur.fetchone()
    if not row:
        return None
    freight: str = row[0]
    return str(freight).strip().upper()


def wait_for_postprocess_completion(
    process_guid: str,
    operation_cd: str,
    poll_interval: int = 30,
    max_attempts: int = 3,
) -> None:
    """Poll ``dbo.MAPPING_AGENT_PROCESSES`` until postprocess is complete.

    Executes ``dbo.RFP_OBJECT_DATA_POST_PROCESS`` and then checks
    ``POST_PROCESS_COMPLETE_DTTM`` every ``poll_interval`` seconds. After
    ten polls (5 minutes with the default 30-second interval) without a
    completion timestamp, the stored procedure is invoked again. The cycle
    repeats until ``max_attempts`` is reached (15 minutes by default). The
    connection is committed after each poll so subsequent ``SELECT``
    statements read freshly committed data.
    """
    logger = logging.getLogger(__name__)
    checks_per_attempt = 10
    with _connect() as conn:
        cur = conn.cursor()
        for attempt in range(max_attempts):
            logger.info(
                "Executing RFP_OBJECT_DATA_POST_PROCESS for %s / %s (attempt %s/%s)",
                operation_cd,
                process_guid,
                attempt + 1,
                max_attempts,
            )
            cur.execute(
                "EXEC dbo.RFP_OBJECT_DATA_POST_PROCESS ?, ?, NULL",
                process_guid,
                operation_cd,
            )
            conn.commit()
            for _ in range(checks_per_attempt):
                logger.info("Sleeping %s seconds before next poll", poll_interval)
                time.sleep(poll_interval)
                cur.execute(
                    "SELECT POST_PROCESS_COMPLETE_DTTM FROM dbo.MAPPING_AGENT_PROCESSES WHERE PROCESS_GUID = ?",
                    process_guid,
                )
                row = cur.fetchone()
                conn.commit()
                logger.debug("Committed transaction to start a new polling transaction")
                complete = row[0] if row else None
                if complete is not None:
                    logger.info(
                        "Post-process complete for %s at %s", process_guid, complete
                    )
                    return
            if attempt < max_attempts - 1:
                logger.info(
                    "Re-running postprocess after %s seconds of polling",
                    poll_interval * checks_per_attempt,
                )
        logger.warning(
            "Post-process did not complete for %s after %s attempts",
            process_guid,
            max_attempts,
        )


def get_pit_url_payload(op_cd: str, week_ct: int = 12) -> Dict[str, Any]:
    """Return the PIT URL JSON payload for an operation code."""
    try:
        conn = _connect()
    except RuntimeError as err:  # pragma: no cover - exercised in integration
        raise RuntimeError(f"PIT URL payload lookup failed: {err}") from err
    with conn:
        cur = conn.cursor()
        cur.execute("SELECT dbo.GetPITURLPayload(?, ?)", op_cd, week_ct)
        row = cur.fetchone()
    if not row or row[0] == "null":
        msg = f"PIT URL payload missing for {op_cd}"
        logging.error(msg)
        raise RuntimeError(msg)
    raw = row[0]
    return json.loads(raw)


def get_operational_scac(operation_cd: str) -> str:
    """Derive the operational SCAC from an operation code."""
    return operation_cd.split("_", 1)[0]


def derive_adhoc_headers(df: pd.DataFrame) -> Dict[str, str]:
    """Return mapping of ``ADHOC_INFO`` slots to original column headers."""
    base_columns = [
        "OPERATION_CD",
        "CUSTOMER_NAME",
        "CUSTOMER_ID",
        "LANE_ID",
        "ORIG_CITY",
        "ORIG_ST",
        "ORIG_POSTAL_CD",
        "DEST_CITY",
        "DEST_ST",
        "DEST_POSTAL_CD",
        "BID_VOLUME",
        "LH_RATE",
        "FREIGHT_TYPE",
        "TEMP_CAT",
        "BTF_FSC_PER_MILE",
    ]
    adhoc_slots = [f"ADHOC_INFO{i}" for i in range(1, 11)]
    tail_columns = [
        "RFP_MILES",
        "FM_TOLLS",
        "PROCESS_GUID",
        "INSERTED_DTTM",
        "VOLUME_FREQUENCY",
    ]

    df_db = df.rename(columns=PIT_BID_FIELD_MAP).copy()
    if "CUSTOMER_ID" in df_db.columns:
        df_db = df_db.drop(columns=["CUSTOMER_ID"])
    if df_db.columns.duplicated().any():
        for col in df_db.columns[df_db.columns.duplicated()].unique():
            cols = [c for c in df_db.columns if c == col]
            df_db[col] = df_db[cols].bfill(axis=1).iloc[:, 0]
        df_db = df_db.loc[:, ~df_db.columns.duplicated()]

    try:  # pragma: no cover - optional DB call
        with _connect() as conn:
            cur = conn.cursor()
            cur.execute(
                "SELECT COLUMN_NAME FROM INFORMATION_SCHEMA.COLUMNS WHERE TABLE_SCHEMA = 'dbo' "
                "AND TABLE_NAME = 'RFP_OBJECT_DATA'"
            )
            db_columns = {row[0] for row in cur.fetchall()}
    except Exception:  # pragma: no cover - DB unavailable
        db_columns = set()

    extra_columns = [
        col
        for col in df_db.columns
        if col in db_columns
        and col not in base_columns
        and col not in tail_columns
        and col not in adhoc_slots
    ]
    columns = base_columns + extra_columns + adhoc_slots + tail_columns
    values = {c: None for c in columns}
    unmapped = [c for c in df_db.columns if c not in values]
    available_slots = [slot for slot in adhoc_slots if values[slot] is None]
    return {slot: col for slot, col in zip(available_slots, unmapped)}


def insert_pit_bid_rows(
    df: pd.DataFrame,
    operation_cd: str,
    customer_name: str,
    customer_ids: Sequence[str] | None = None,
    process_guid: str | None = None,
    adhoc_headers: Dict[str, str] | None = None,
    *,
    batch_size: int = 1000,
    tvp_name: str | None = None,
    use_bulk_insert: bool = False,
) -> int:
    """Insert mapped ``pit-bid`` rows into ``dbo.RFP_OBJECT_DATA``.

    The DataFrame ``df`` is expected to already use pit-bid template field names.
    Each field is mapped explicitly to its target database column via
    ``PIT_BID_FIELD_MAP``. Columns that remain unmapped are stored sequentially
    in ``ADHOC_INFO1`` … ``ADHOC_INFO10``.
    ``customer_name`` is required and applied to every inserted row regardless
    of any ``CUSTOMER_NAME`` column in ``df``. ``customer_ids`` may be ``None``
    or contain up to five entries. If ``customer_ids`` is ``None`` or an empty
    sequence, ``CUSTOMER_ID`` is inserted as ``NULL``. ``adhoc_headers`` maps
    ``ADHOC_INFO`` slot names to their source column headers. It is currently
    unused but accepted so callers can persist the mapping via
    :func:`log_mapping_process`.
    """
    base_columns = [
        "OPERATION_CD",
        "CUSTOMER_NAME",
        "CUSTOMER_ID",
        "LANE_ID",
        "ORIG_CITY",
        "ORIG_ST",
        "ORIG_POSTAL_CD",
        "DEST_CITY",
        "DEST_ST",
        "DEST_POSTAL_CD",
        "BID_VOLUME",
        "LH_RATE",
        "FREIGHT_TYPE",
        "TEMP_CAT",
        "BTF_FSC_PER_MILE",
    ]
    adhoc_slots = [f"ADHOC_INFO{i}" for i in range(1, 11)]
    tail_columns = [
        "RFP_MILES",
        "FM_TOLLS",
        "PROCESS_GUID",
        "INSERTED_DTTM",
        "VOLUME_FREQUENCY",
    ]
    float_fields = {
        "BID_VOLUME",
        "LH_RATE",
        "BTF_FSC_PER_MILE",
        "RFP_MILES",
        "FM_TOLLS",
    }

    def _to_float(val: Any) -> float | None:
        if pd.isna(val) or val == "":
            return None
        if isinstance(val, str):
            txt = val.strip()
            if txt.startswith("(") and txt.endswith(")"):
                txt = "-" + txt[1:-1]
            txt = re.sub(r"[^0-9.+-]", "", txt)
            if txt in {"", ".", "+", "-", "+.", "-."}:
                return None
            try:
                return float(txt)
            except ValueError:
                return None
        try:
            return float(val)
        except (TypeError, ValueError):
            return None

    def _to_str(val: Any) -> str | None:
        if pd.isna(val):
            return None
        text = str(val).strip()
        return text or None

    def _prep_state(val: Any, field: str) -> str | None:
        if pd.isna(val) or val == "":
            return None
        text = str(val).strip()
        abbr = abbreviate_state(text)
        if abbr:
            return abbr
        if len(text) >= 2:
            return text[:2].upper()
        raise ValueError(f"{field} value '{val}' cannot be abbreviated")
    if "Lane ID" not in df.columns or df["Lane ID"].isna().all():
        df = df.copy()
        df["Lane ID"] = range(1, len(df) + 1)

    df_db = df.rename(columns=PIT_BID_FIELD_MAP).copy()
    if "CUSTOMER_ID" in df_db.columns:
        df_db = df_db.drop(columns=["CUSTOMER_ID"])
    if df_db.columns.duplicated().any():
        for col in df_db.columns[df_db.columns.duplicated()].unique():
            cols = [c for c in df_db.columns if c == col]
            df_db[col] = df_db[cols].bfill(axis=1).iloc[:, 0]
        df_db = df_db.loc[:, ~df_db.columns.duplicated()]

    if "LANE_ID" not in df_db.columns or df_db["LANE_ID"].isna().any():
        raise ValueError("LANE_ID cannot be null")

    for col in ["ORIG_ST", "DEST_ST"]:
        if col in df_db.columns:
            df_db[col] = df_db[col].apply(lambda v, c=col: _prep_state(v, c))

    default_freight = None
    if "FREIGHT_TYPE" in df_db.columns:
        df_db["FREIGHT_TYPE"] = df_db["FREIGHT_TYPE"].map(
            lambda v: FREIGHT_TYPE_MAP.get(str(v).strip().upper())
            if v is not None
            else None,
        )
        if df_db["FREIGHT_TYPE"].isna().all():
            default_freight = fetch_freight_type(operation_cd)
    else:
        default_freight = fetch_freight_type(operation_cd)

    ids = list(customer_ids or [])
    if len(ids) > 5:
        raise ValueError("Up to 5 customer IDs supported")

    conn = _connect()
    with conn:
        cur = conn.cursor()
        cur.execute(
            "SELECT COLUMN_NAME, CHARACTER_MAXIMUM_LENGTH FROM INFORMATION_SCHEMA.COLUMNS "
            "WHERE TABLE_SCHEMA = 'dbo' AND TABLE_NAME = 'RFP_OBJECT_DATA'",
        )
        info_rows = cur.fetchall()
        char_max = {row[0]: row[1] for row in info_rows}
        db_columns = char_max.keys()
        extra_columns = [
            col
            for col in df_db.columns
            if col in db_columns
            and col not in base_columns
            and col not in tail_columns
            and col not in adhoc_slots
        ]
        columns = base_columns + extra_columns + adhoc_slots + tail_columns

        transform_start = time.perf_counter()
        unmapped = [
            c
            for c in df_db.columns
            if c not in base_columns
            and c not in extra_columns
            and c not in adhoc_slots
            and c not in tail_columns
        ]
        available_slots = [slot for slot in adhoc_slots if slot not in df_db.columns]
        for slot, col in zip(available_slots, unmapped):
            df_db[slot] = df_db[col]

        for col in df_db.columns.intersection(float_fields):
            df_db[col] = df_db[col].map(_to_float)
        for col in df_db.columns.difference(float_fields):
            df_db[col] = df_db[col].map(_to_str)

        now = datetime.utcnow()
        df_db = df_db.reindex(columns=columns).astype(object)
        df_db = df_db.where(pd.notna(df_db), None)
        df_db["OPERATION_CD"] = operation_cd
        df_db["CUSTOMER_NAME"] = customer_name
        df_db["CUSTOMER_ID"] = ",".join(ids) if ids else None
        df_db["PROCESS_GUID"] = process_guid
        df_db["INSERTED_DTTM"] = now
        if default_freight is not None:
            df_db["FREIGHT_TYPE"] = df_db.get("FREIGHT_TYPE", pd.Series([None] * len(df_db)))
            df_db["FREIGHT_TYPE"] = df_db["FREIGHT_TYPE"].fillna(default_freight)

        for col, max_len in char_max.items():
            if max_len is None or max_len < 0 or col not in df_db.columns:
                continue
            mask = df_db[col].notna()
            if not mask.any():
                continue
            too_long = df_db.loc[mask, col].map(lambda v: len(v) > max_len)
            if too_long.any():
                bad_val = df_db.loc[mask, col][too_long].iloc[0]
                raise ValueError(
                    f"{col} value '{bad_val}' exceeds max length {max_len}"
                )

        rows = list(df_db.itertuples(index=False, name=None))
        transform_time = time.perf_counter() - transform_start
        if not rows:
            logging.info(
                "insert_pit_bid_rows transform=%.3fs db=0.000s", transform_time
            )
            return 0

        try:
            # Re-enable fast_executemany on Microsoft ODBC
            cur.fast_executemany = True  # type: ignore[attr-defined]
            placeholders = ",".join(["?"] * len(columns))
            db_start = time.perf_counter()
            try:  # pragma: no cover - handled in tests via monkeypatch
                import pyodbc as _pyodbc  # type: ignore
            except Exception:  # pragma: no cover - if pyodbc missing
                _pyodbc = None  # type: ignore
            if tvp_name and _pyodbc and hasattr(_pyodbc, "TableValuedParam"):
                tvp = _pyodbc.TableValuedParam(tvp_name, rows)  # type: ignore[attr-defined]
                cur.execute(
                    f"INSERT INTO dbo.RFP_OBJECT_DATA ({','.join(columns)}) SELECT * FROM ?",
                    tvp,
                )
            elif use_bulk_insert:
                # (optional path you had; fine to leave in)
                import csv
                import tempfile
                with tempfile.NamedTemporaryFile("w", newline="", delete=False) as tmp:
                    csv.writer(tmp).writerows(rows)
                    tmp_path = tmp.name
                try:
                    cur.execute(
                        f"BULK INSERT dbo.RFP_OBJECT_DATA FROM '{tmp_path}' WITH (FORMAT = 'CSV')"
                    )
                finally:
                    os.unlink(tmp_path)
            else:
                query = (
                    f"INSERT INTO dbo.RFP_OBJECT_DATA ({','.join(columns)}) VALUES ({placeholders})"
                )
                for start in range(0, len(rows), batch_size):
                    batch = rows[start : start + batch_size]
                    cur.executemany(query, batch)
            db_time = time.perf_counter() - db_start

        except Exception as err:
            raise RuntimeError(f"Failed to insert PIT bid rows: {err}") from err
    logging.info(
        "insert_pit_bid_rows transform=%.3fs db=%.3fs", transform_time, db_time
    )
    return len(rows)


def log_mapping_process(
    process_guid: str,
    operation_cd: str | None,
    template_name: str,
    friendly_name: str,
    created_by: str,
    file_name_string: str,
    process_json: dict | str,
    template_guid: str,
    adhoc_headers: Dict[str, str] | None = None,
) -> None:
    """Insert a record into ``dbo.MAPPING_AGENT_PROCESSES``.

    ``operation_cd`` is optional and may be ``None``.
    """
    payload = (
        json.loads(process_json) if isinstance(process_json, str) else dict(process_json)
    )
    if adhoc_headers:
        payload["adhoc_headers"] = adhoc_headers
    with _connect() as conn:
        conn.cursor().execute(
            "INSERT INTO dbo.MAPPING_AGENT_PROCESSES (PROCESS_GUID, OPERATION_CD, TEMPLATE_NAME, FRIENDLY_NAME, CREATED_BY, CREATED_DTTM, FILE_NAME_STRING, PROCESS_JSON, TEMPLATE_GUID) VALUES (?, ?, ?, ?, ?, ?, ?, ?, ?)",
            (
                process_guid,
                operation_cd,
                template_name,
                friendly_name,
                created_by,
                datetime.utcnow(),
                file_name_string,
                json.dumps(payload),
                template_guid,
            ),
        )<|MERGE_RESOLUTION|>--- conflicted
+++ resolved
@@ -222,10 +222,6 @@
 
     Falls back to the demo user when ``email`` is ``None``.
     """
-<<<<<<< HEAD
-    # email = email or os.getenv("DEV_USER_EMAIL", "")
-=======
-    email = email or os.getenv("DEV_USER_EMAIL", "pete.richards@ksmta.com")
     local_part, _, domain = email.partition("@")
     domain = domain.lower()
     alias: str | None = None
@@ -241,7 +237,6 @@
         "SELECT DISTINCT OPERATION_CD FROM dbo.V_O365_MEMBER_OPERATIONS "
         f"WHERE EMAIL IN ({placeholders}) AND PIT_REFRESH = 1"
     )
->>>>>>> 8e6f2d67
     try:
         conn = _connect()
     except RuntimeError as err:  # pragma: no cover - exercised in integration
