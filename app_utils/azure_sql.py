--- conflicted
+++ resolved
@@ -308,22 +308,6 @@
         text = str(val).strip()
         return text or None
 
-<<<<<<< HEAD
-=======
-    def _prep_state(val: Any, field: str) -> str | None:
-        if pd.isna(val) or val == "":
-            return None
-        text = str(val).strip()
-        abbr = abbreviate_state(text)
-        if abbr:
-            return abbr
-        if len(text) >= 2:
-            return text[:2].upper()
-        raise ValueError(f"{field} value '{val}' cannot be abbreviated")
-
-
-    # Rename DataFrame columns to their target database names.
->>>>>>> c98e33c1
     df_db = df.rename(columns=PIT_BID_FIELD_MAP).copy()
     if df_db.columns.duplicated().any():
         for col in df_db.columns[df_db.columns.duplicated()].unique():
