--- conflicted
+++ resolved
@@ -359,18 +359,14 @@
             st.session_state["current_step"] = compute_current_step()
             st.rerun()
 
+            
         if not st.session_state.get("export_complete"):
-<<<<<<< HEAD
-            st.header("Step — Generate BID")
-=======
             header_text: str = "Step — Run Export"
             button_text: str = "Run Export"
             if template_obj.template_name == "PIT BID":
                 header_text = "Step 2 - Generate BID File"
                 button_text = "Generate BID"
             st.header(header_text)
-
->>>>>>> 5339c782
 
             sheet = st.session_state.get("upload_sheet", 0)
             df, _ = read_tabular_file(
@@ -386,11 +382,8 @@
             tmp_path.unlink()
             st.dataframe(mapped_df)
 
-<<<<<<< HEAD
-            if st.button("Generate BID"):
-=======
+
             if st.button(button_text):
->>>>>>> 5339c782
                 with st.spinner("Gathering mileage and toll data…"):
                     sheet = st.session_state.get("upload_sheet", 0)
                     df, _ = read_tabular_file(
