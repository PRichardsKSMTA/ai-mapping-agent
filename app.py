--- conflicted
+++ resolved
@@ -301,7 +301,6 @@
                 c for c in st.session_state["customer_options"] if c["BILLTO_NAME"]
             ]
             st.session_state["customer_options"] = cust_records
-<<<<<<< HEAD
             seen_names: set[str] = set()
             cust_names: list[str] = []
             for c in cust_records:
@@ -314,13 +313,6 @@
                 cust_names.append("+ New Customer")
                 prev_name = st.session_state.get("customer_name")
                 prev_name_norm = prev_name.title() if prev_name else None
-=======
-            cust_names = sorted({c["BILLTO_NAME"].strip().title() for c in cust_records})
-            if cust_names:
-                cust_names.append("+ New Customer")
-                prev_name = st.session_state.get("customer_name")
-                prev_name_norm = prev_name.strip() if prev_name else ""
->>>>>>> f61946ca
                 idx = (
                     cust_names.index(prev_name_norm)
                     if prev_name_norm in cust_names
