import os
from datetime import datetime
import json
import streamlit as st
import pandas as pd

# Expose API key from Streamlit secrets for OpenAI
if "OPENAI_API_KEY" in st.secrets:
    os.environ["OPENAI_API_KEY"] = st.secrets["OPENAI_API_KEY"]

from utils.excel_utils import excel_to_json
from utils.mapping_utils import (
    load_template,
    suggest_mapping,
    compute_template_embeddings,
    match_account_names,
    load_header_corrections,
    save_header_corrections,
    load_account_corrections,
    save_account_corrections,
)

# Streamlit config
st.set_page_config(page_title="AI Mapping Agent", layout="wide")
st.title("AI Mapping Agent 🗺️")

# Sidebar controls
with st.sidebar:
    if st.button("Reset"):
        for k in [
            "header_suggestions",
            "header_confirmed",
            "account_suggestions",
            "tmpl_acc_emb",
        ]:
            st.session_state.pop(k, None)
        st.session_state["uploaded_file"] = None
        st.session_state["client_id"] = ""
        st.experimental_rerun()

# Overview instructions
st.markdown(
    """
    **Welcome!** This tool will help you map your client data to a standard template in two steps:
    1. **Header Mapping**: Match your file's columns (left) to the template fields (right).
    2. **Account Name Mapping**: Match each client GL name (left) to a standard COA name (right).

    For each suggestion, you can override the AI's choice:
    - Check the **Override?** box next to the row you want to change.
    - Select the correct value from the **Client Column** or **Matched COA Name** dropdown.
    - Click **Confirm** to save your overrides.
    """
)

# Client ID
client_id = st.text_input("Client ID", value="default_client", key="client_id")

# Debug info (for admins)
# st.write("📂 Current working directory:", os.getcwd())
try:
    st.write("📄 Available templates:", os.listdir("templates"))
except Exception:
    pass

# Step progress indicator
STEPS = ["Upload File", "Map Headers", "Match Account Names"]
if "current_step" not in st.session_state:
    st.session_state["current_step"] = 0
st.progress(st.session_state["current_step"] / len(STEPS))

# File upload
st.header("1. Upload Client File")
uploaded = st.file_uploader("Choose an Excel file", type=["xls","xlsx","xlsm"])
if uploaded:
    st.session_state["current_step"] = max(st.session_state["current_step"], 1)
else:
    st.stop()

# Parse file and preview
records, columns = excel_to_json(uploaded)
st.subheader("Preview: Detected Columns")
st.write(columns)
st.subheader("Preview: First Record")
st.json(records[0])

# Template selection
st.header("2. Select Template & Map Headers")
templates = [f[:-5] for f in os.listdir("templates") if f.endswith(".json")]
tmpl_name = st.selectbox("Choose a template", templates)

if tmpl_name:
    template = load_template(tmpl_name)

    # Suggest header mappings
    if "header_suggestions" not in st.session_state:
        if st.button("Suggest Header Mappings"):
            with st.spinner("AI is generating header mappings…"):
                prior = load_header_corrections(client_id, tmpl_name)
                st.session_state["header_suggestions"] = suggest_mapping(
                    template, records[:5], prior
                )

    # Header mapping editing
    if "header_suggestions" in st.session_state:
        st.info(
            "**Instructions:** Check 'Override?' for any row you want to change, then use the 'Client Column' dropdown to select the correct column."
        )
        hdr = st.session_state["header_suggestions"]
        df_hdr = pd.DataFrame(hdr)
        df_hdr["confidence"] = df_hdr["confidence"].astype(str) + " %"
        df_hdr["override"] = False
        df_hdr = df_hdr[["override", "client_column", "template_field", "confidence", "reasoning"]]

        edited = st.data_editor(
            df_hdr,
            column_config={
                "client_column": st.column_config.SelectboxColumn(
                    label="Client Column", options=columns
                ),
                "template_field": st.column_config.TextColumn(label="Template Field", disabled=True),
                "confidence": st.column_config.TextColumn(label="Confidence", disabled=True),
                "reasoning": st.column_config.TextColumn(label="Reasoning", disabled=True),
            },
            hide_index=True,
            use_container_width=True
        )
        if st.button("Confirm Header Mappings"):
            corrections = []
            updated = []
            for orig, row in zip(hdr, edited.to_dict("records")):
                if row.get("override"):
                    new_col = row["client_column"]
                    if orig["client_column"] != new_col:
                        corrections.append({
                            "template_field": orig["template_field"],
                            "correct_client_column": new_col,
                            "timestamp": datetime.utcnow().isoformat()
                        })
                    orig["client_column"] = new_col
                updated.append(orig)
            if corrections:
                save_header_corrections(client_id, tmpl_name, corrections)
            st.session_state["header_suggestions"] = updated
            st.session_state["header_confirmed"] = True
            st.session_state["current_step"] = max(st.session_state["current_step"], 2)
            st.success("✅ Header mappings confirmed")

    # Final header mappings view
    if st.session_state.get("header_confirmed"):
        st.subheader("Final Header Mappings")
        final_hdr = pd.DataFrame(st.session_state["header_suggestions"])
        final_hdr["confidence"] = final_hdr["confidence"].astype(str) + " %"
        final_hdr = final_hdr[["client_column", "template_field", "confidence"]]
        st.table(final_hdr)

        # Account name mapping step
        st.header("3. Match Account Names to Standard COA")
        if "account_suggestions" not in st.session_state:
            if st.button("Suggest Account Name Mappings"):
                with st.spinner("AI is matching account names…"):
                    if "tmpl_acc_emb" not in st.session_state:
                        st.session_state["tmpl_acc_emb"] = compute_template_embeddings(
                            template["accounts"]
                        )
                    prior = load_account_corrections(client_id, tmpl_name)
                    st.session_state["account_suggestions"] = match_account_names(
                        records,
                        st.session_state["tmpl_acc_emb"],
                        prior
                    )

        if "account_suggestions" in st.session_state:
            st.info(
                "**Instructions:** Check 'Override?' for any account you want to change, then use the 'Matched COA Name' dropdown."
            )
            acc = st.session_state["account_suggestions"]
            df_acc = pd.DataFrame(acc)
            df_acc["confidence"] = df_acc["confidence"].astype(str) + " %"
            df_acc["override"] = False
            std_names = [a["GL_NAME"] for a in template["accounts"]]
            df_acc = df_acc[["override", "client_GL_NAME", "matched_GL_NAME", "confidence", "reasoning"]]

            edited2 = st.data_editor(
                df_acc,
                column_config={
                    "client_GL_NAME": st.column_config.TextColumn(label="Client GL Name", disabled=True),
                    "matched_GL_NAME": st.column_config.SelectboxColumn(
                        label="Matched COA Name", options=std_names
                    ),
                    "confidence": st.column_config.TextColumn(label="Confidence", disabled=True),
                    "reasoning": st.column_config.TextColumn(label="Reasoning", disabled=True),
                },
                hide_index=True,
                use_container_width=True
            )
            if st.button("Confirm Account Mappings"):
                corrections = []
                updated_acc = []
                for orig, row in zip(acc, edited2.to_dict("records")):
                    if row.get("override"):
                        new_match = row["matched_GL_NAME"]
                        if orig["matched_GL_NAME"] != new_match:
                            corrections.append({
                                "client_GL_NAME": orig["client_GL_NAME"],
                                "matched_GL_NAME": new_match,
                                "timestamp": datetime.utcnow().isoformat()
                            })
                        orig["matched_GL_NAME"] = new_match
                    updated_acc.append(orig)
                if corrections:
                    save_account_corrections(client_id, tmpl_name, corrections)
                st.session_state["account_suggestions"] = updated_acc
<<<<<<< HEAD
                st.success("✅ Account mappings confirmed")

                # Aggregate confirmed mappings
                header_map = [
                    {
                        "client_column": h["client_column"],
                        "template_field": h["template_field"],
                    }
                    for h in st.session_state.get("header_suggestions", [])
                ]
                account_map = [
                    {
                        "client_GL_NAME": a["client_GL_NAME"],
                        "matched_GL_NAME": a["matched_GL_NAME"],
                    }
                    for a in st.session_state.get("account_suggestions", [])
                ]
                aggregated = {"headers": header_map, "accounts": account_map}

                fmt = st.selectbox("Download format", ["CSV", "JSON"])
                if fmt == "CSV":
                    header_df = pd.DataFrame(header_map)
                    header_df["mapping_type"] = "header"
                    header_df.rename(
                        columns={"client_column": "source", "template_field": "target"},
                        inplace=True,
                    )
                    account_df = pd.DataFrame(account_map)
                    account_df["mapping_type"] = "account"
                    account_df.rename(
                        columns={"client_GL_NAME": "source", "matched_GL_NAME": "target"},
                        inplace=True,
                    )
                    csv_data = (
                        pd.concat([header_df, account_df], ignore_index=True)[
                            ["mapping_type", "source", "target"]
                        ].to_csv(index=False)
                    )
                    st.download_button(
                        "Download Mappings",
                        data=csv_data,
                        file_name="mappings.csv",
                        mime="text/csv",
                    )
                else:
                    json_data = json.dumps(aggregated, indent=2)
                    st.download_button(
                        "Download Mappings",
                        data=json_data,
                        file_name="mappings.json",
                        mime="application/json",
                    )
=======
                st.session_state["current_step"] = max(st.session_state["current_step"], 3)
                st.success("✅ Account mappings confirmed")
>>>>>>> 49e85a19
<|MERGE_RESOLUTION|>--- conflicted
+++ resolved
@@ -210,7 +210,6 @@
                 if corrections:
                     save_account_corrections(client_id, tmpl_name, corrections)
                 st.session_state["account_suggestions"] = updated_acc
-<<<<<<< HEAD
                 st.success("✅ Account mappings confirmed")
 
                 # Aggregate confirmed mappings
@@ -262,8 +261,4 @@
                         data=json_data,
                         file_name="mappings.json",
                         mime="application/json",
-                    )
-=======
-                st.session_state["current_step"] = max(st.session_state["current_step"], 3)
-                st.success("✅ Account mappings confirmed")
->>>>>>> 49e85a19
+                    )