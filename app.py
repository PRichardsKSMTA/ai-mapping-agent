"""
AI Mapping Agent – Streamlit entrypoint
--------------------------------------

Key features
• Loads a JSON template (v2 schema) and builds wizard steps dynamically
  from its `layers` array.
• Validates the template with Pydantic (strict: no v1 accepted).
• Lets the user upload a client Excel/CSV file.
• Walks through each layer (header → lookup → computed → …),
  setting st.session_state["layer_confirmed_<idx>"] = True
  when a layer is completed.
• Shows a sidebar progress tracker via app_utils.ui_utils.

"""

from __future__ import annotations

import json
from pathlib import Path

import streamlit as st
from pydantic import ValidationError
import auth
try:
    from dotenv import load_dotenv
except Exception:  # pragma: no cover - optional dependency
    def load_dotenv() -> None:
        return None

from auth import require_login, logout_button, get_user_email
from app_utils.user_prefs import get_last_template, set_last_template
from app_utils.azure_sql import (
    fetch_operation_codes,
    fetch_customers,
    get_operational_scac,
    insert_pit_bid_rows,
)
from app_utils import azure_sql
from app_utils.template_builder import slugify
from schemas.template_v2 import Template
from app_utils.ui_utils import render_progress, set_steps_from_template
from app_utils.excel_utils import list_sheets, read_tabular_file, save_mapped_csv
from app_utils.postprocess_runner import run_postprocess_if_configured
from app_utils.mapping.exporter import build_output_template
from app_utils.ui.header_utils import save_current_template
import uuid

load_dotenv()


# ---------------------------------------------------------------------------
# 0. Page config & helpers
# ---------------------------------------------------------------------------
@require_login
def main():
    st.set_page_config(page_title="AI Mapping Agent", layout="wide")
    st.title("AI Mapping Agent")

    if st.session_state.get("unsaved_changes"):
        st.warning(
            "Unsaved template changes detected. Save before leaving to keep your work."
        )
        st.caption(
            "Template edits exist only in this session until you save them."
        )
        save_col, mgr_col = st.columns(2)
        save_col.button("Save Template", on_click=save_current_template)
        mgr_col.page_link(
            "pages/template_manager.py", label="Template Manager", icon="📝"
        )

    TEMPLATES_DIR = Path("templates")
    TEMPLATES_DIR.mkdir(exist_ok=True)

    user_email = get_user_email()
    if user_email and "selected_template_file" not in st.session_state:
        last = get_last_template(user_email)
        if last:
            st.session_state["selected_template_file"] = last

    def reset_layer_confirmations() -> None:
        """Remove all layer_confirmed_* flags from session state."""
        for k in list(st.session_state.keys()):
            if k.startswith("layer_confirmed_"):
                del st.session_state[k]

    def do_reset() -> None:
        """Clear uploaded file, mappings, and export state."""
        prefixes = [
            "layer_confirmed_",
            "header_",
            "lookup_",
            "computed_",
        ]
        for k in list(st.session_state.keys()):
            if any(k.startswith(p) for p in prefixes):
                st.session_state.pop(k)
        for k in [
            "uploaded_file",
            "upload_data_file",
            "upload_sheet",
            "upload_sheets",
            "template",
            "template_name",
            "selected_template_file",
            "current_template",
            "auto_computed_confirm",
            "export_complete",
            "export_logs",
            "final_json",
            "customer_name",
            "selected_customer",
        ]:
            st.session_state.pop(k, None)
        st.session_state["current_step"] = 0
        if user_email:
            set_last_template(user_email, "")
        st.session_state["_reset_triggered"] = True

    # ---------------------------------------------------------------------------
    # 1. Sidebar – choose template
    # ---------------------------------------------------------------------------

    with st.sidebar:
        st.subheader("Select Operation Code")
        try:
            op_codes = fetch_operation_codes()
        except RuntimeError as err:
            st.error(f"Operation lookup failed: {err}")
            return
        if not op_codes:
            st.error("No operations available.")
            return
        op_idx = 0
        if st.session_state.get("operation_code") in op_codes:
            op_idx = op_codes.index(st.session_state["operation_code"])
        st.selectbox("Operation Code:", op_codes, index=op_idx, key="operation_code")
        st.session_state["operational_scac"] = get_operational_scac(
            st.session_state["operation_code"]
        )

        st.subheader("Select Template")
        template_files = sorted(p.name for p in TEMPLATES_DIR.glob("*.json"))

        selected_file = st.selectbox(
            "Template JSON",
            options=template_files,
            index=(
                template_files.index(st.session_state.get("selected_template_file"))
                if st.session_state.get("selected_template_file") in template_files
                else 0 if template_files else None
            ),
        )

        template_obj: Template | None = None
        if selected_file:
            st.session_state["selected_template_file"] = selected_file
            if user_email:
                set_last_template(user_email, selected_file)
            with st.spinner("Loading template..."):
                raw_template = json.loads((TEMPLATES_DIR / selected_file).read_text())
                try:
                    template_obj = Template.model_validate(raw_template)
                except ValidationError as err:
                    st.error(f"Template invalid:\n{err}")
                    st.stop()

            # keep raw dict in session for child pages
            st.session_state["template"] = raw_template

            # If user switched templates, rebuild steps & clear confirmations
            if st.session_state.get("template_name") != template_obj.template_name:
                reset_layer_confirmations()
                set_steps_from_template(
                    [layer.model_dump() for layer in template_obj.layers]
                )
                st.session_state["template_name"] = template_obj.template_name
                st.session_state["current_template"] = template_obj.template_name

            st.success(f"Loaded: {template_obj.template_name}")

    # ---------------------------------------------------------------------------
    # 2. Sidebar – progress indicator
    # ---------------------------------------------------------------------------

    progress_box = st.sidebar.empty()
    render_progress(progress_box)
    st.sidebar.button("Reset", on_click=do_reset)
    if st.session_state.pop("_reset_triggered", False):
        st.rerun()

    # ---------------------------------------------------------------------------
    # 3. Customer selection (PIT BID only)
    # ---------------------------------------------------------------------------

    if (
        st.session_state.get("template_name") == "PIT BID"
        and st.session_state.get("operational_scac")
    ):
        scac = st.session_state["operational_scac"]
        if (
            st.session_state.get("customer_options") is None
            or st.session_state.get("customer_scac") != scac
        ):
            try:
                st.session_state["customer_options"] = fetch_customers(scac)
                st.session_state["customer_scac"] = scac
            except RuntimeError as err:
                st.error(f"Customer lookup failed: {err}")
                return
        cust_records = st.session_state["customer_options"]
        cust_names = [c["BILLTO_NAME"] for c in cust_records]
        if cust_names:
            idx = 0
            if st.session_state.get("customer_name") in cust_names:
                idx = cust_names.index(st.session_state["customer_name"])
            selected_name = st.selectbox(
                "Customer", cust_names, index=idx, key="customer_name_select"
            )
            st.session_state["customer_name"] = selected_name
            st.session_state["selected_customer"] = next(
                c for c in cust_records if c["BILLTO_NAME"] == selected_name
            )
        else:
            st.warning("No customers found for selected operation.")
        if not st.session_state.get("customer_name"):
            st.error("Please select a customer to proceed.")
            return

    # ---------------------------------------------------------------------------
    # 4. Upload client data file
    # ---------------------------------------------------------------------------

    uploaded_file = st.file_uploader(
        "Upload client data file (Excel or CSV)",
        type=["csv", "xls", "xlsx"],
        key="upload_data_file",
    )
    if uploaded_file:
        st.session_state["uploaded_file"] = uploaded_file
        with st.spinner("Reading file..."):
            sheets = list_sheets(uploaded_file)
        st.session_state["upload_sheets"] = sheets
        sheet_key = "upload_sheet"
        if len(sheets) > 1:
            st.selectbox("Select sheet", sheets, key=sheet_key)
        else:
            st.session_state[sheet_key] = sheets[0]

    # ---------------------------------------------------------------------------
    # 5. Main wizard
    # ---------------------------------------------------------------------------

    if st.session_state.get("uploaded_file") and template_obj:
        for idx, layer in enumerate(template_obj.layers):
            layer_flag = f"layer_confirmed_{idx}"

            if not st.session_state.get(layer_flag):

                if layer.type == "header":
                    from pages.steps import header as header_step

                    header_step.render(layer, idx)

                elif layer.type == "lookup":
                    from pages.steps import lookup as lookup_step

                    lookup_step.render(layer, idx)

                elif layer.type == "computed":
                    from pages.steps import computed as computed_step

                    computed_step.render(layer, idx)

                else:
                    st.error(f"Unsupported layer type: {layer.type}")
                    st.stop()

                # Each layer page should set layer_confirmed_<idx> then rerun,
                # so halt execution after rendering the current step.
                st.stop()

        # All layers confirmed - run export step
        st.success("✅ All layers confirmed! Proceed to export.")

        if not st.session_state.get("export_complete"):
            st.header("Step — Run Export")
            if st.button("Run Export"):
                with st.spinner("Running postprocess..."):
                    sheet = st.session_state.get("upload_sheet", 0)
                    df, _ = read_tabular_file(
                        st.session_state["uploaded_file"], sheet_name=sheet
                    )
                    guid = str(uuid.uuid4())
                    final_json = build_output_template(
                        template_obj, st.session_state, guid
                    )

                    # Prepare CSV for download using current mappings
                    import tempfile

                    with tempfile.NamedTemporaryFile(
                        suffix=".csv", delete=False
                    ) as tmp:
                        tmp_path = Path(tmp.name)
                        mapped_df = save_mapped_csv(df, final_json, tmp_path)

                    adhoc_headers = (
                        st.session_state.get("header_adhoc_headers")
                        or azure_sql.derive_adhoc_headers(mapped_df)
                    )
                    rows = insert_pit_bid_rows(
                        mapped_df,
                        st.session_state["operation_code"],
                        st.session_state["customer_name"],
                        guid,
                        adhoc_headers,
                    )
                    logs = [
                        f"Inserted {rows} rows into RFP_OBJECT_DATA"
                    ]
                    logs_post, payload = run_postprocess_if_configured(
                        template_obj,
                        df,
                        guid,
                        st.session_state.get("customer_name", ""),
                        st.session_state.get("operation_code"),
                    )
                    azure_sql.log_mapping_process(
                        guid,
                        slugify(template_obj.template_name),
                        template_obj.template_name,
                        auth.get_user_email(),
                        selected_file,
                        json.dumps(final_json),
                        template_obj.template_guid,
                        adhoc_headers,
                    )
                    st.session_state["postprocess_payload"] = payload
                    logs.extend(logs_post)
                    csv_bytes = tmp_path.read_bytes()
                    tmp_path.unlink()

                    state_updates = {
                        "export_complete": True,
                        "export_logs": logs,
                        "final_json": final_json,
                        "mapped_csv": csv_bytes,
                    }
                    st.session_state.update(state_updates)
                    st.rerun()
        else:
            st.success(
                "Your PIT is being created and will be uploaded to your SharePoint site in ~5 minutes."
            )
<<<<<<< HEAD
            dest_site = os.getenv("CLIENT_DEST_SITE")
            dest_folder = os.getenv("CLIENT_DEST_FOLDER_PATH")
            if dest_site:
                href = dest_site.rstrip("/")
                if dest_folder:
                    href = f"{href}/{dest_folder.lstrip('/')}"
                st.markdown(
                    f'<a href="{href}" target="_blank">Open SharePoint site</a>',
                    unsafe_allow_html=True,
                )
            for line in st.session_state.get("export_logs", []):
                st.write(line)
            if template_obj.postprocess:
                st.write(template_obj.postprocess.url)
            st.json(st.session_state.get("postprocess_payload"))
            st.json(st.session_state.get("final_json"))
            csv_data = st.session_state.get("mapped_csv")
=======
            payload: dict[str, str] | None = st.session_state.get(
                "postprocess_payload"
            )
            if payload:
                site: str = payload.get("CLIENT_DEST_SITE", "")
                folder: str = payload.get("CLIENT_DEST_FOLDER_PATH", "")
                if site and folder:
                    dest_url: str = f"{site.rstrip('/')}/{folder.lstrip('/')}"
                    st.markdown(
                        f'<a href="{dest_url}" target="_blank">Open SharePoint destination folder</a>',
                        unsafe_allow_html=True,
                    )
            csv_data: bytes | None = st.session_state.get("mapped_csv")
>>>>>>> 74bebcf7
            if csv_data:
                st.download_button(
                    "Download mapped CSV",
                    data=csv_data,
                    file_name="mapped.csv",
                    mime="text/csv",
                )

    else:
        if not template_obj:
            st.info("Please select a template to begin.")
        elif not st.session_state.get("uploaded_file"):
            st.info("Please upload a client data file to continue.")
main()
logout_button()<|MERGE_RESOLUTION|>--- conflicted
+++ resolved
@@ -354,7 +354,6 @@
             st.success(
                 "Your PIT is being created and will be uploaded to your SharePoint site in ~5 minutes."
             )
-<<<<<<< HEAD
             dest_site = os.getenv("CLIENT_DEST_SITE")
             dest_folder = os.getenv("CLIENT_DEST_FOLDER_PATH")
             if dest_site:
@@ -372,21 +371,7 @@
             st.json(st.session_state.get("postprocess_payload"))
             st.json(st.session_state.get("final_json"))
             csv_data = st.session_state.get("mapped_csv")
-=======
-            payload: dict[str, str] | None = st.session_state.get(
-                "postprocess_payload"
-            )
-            if payload:
-                site: str = payload.get("CLIENT_DEST_SITE", "")
-                folder: str = payload.get("CLIENT_DEST_FOLDER_PATH", "")
-                if site and folder:
-                    dest_url: str = f"{site.rstrip('/')}/{folder.lstrip('/')}"
-                    st.markdown(
-                        f'<a href="{dest_url}" target="_blank">Open SharePoint destination folder</a>',
-                        unsafe_allow_html=True,
-                    )
-            csv_data: bytes | None = st.session_state.get("mapped_csv")
->>>>>>> 74bebcf7
+
             if csv_data:
                 st.download_button(
                     "Download mapped CSV",
