--- conflicted
+++ resolved
@@ -377,48 +377,6 @@
                                 try:
                                     cid_col, actions_col = st.columns([3, 1], gap="small")
                                 except TypeError:
-<<<<<<< HEAD
-                                    cid_col, actions_col = st.columns(2)
-
-                            # The input itself (label collapsed so tops align)
-                            multiselect_fn = getattr(cid_col, "multiselect", st.multiselect)
-                            section_card("Customer ID", "")
-                            multiselect_fn(
-                                "Customer ID",
-                                billto_ids,
-                                key="customer_ids",
-                                max_selections=5,
-                                label_visibility="collapsed",
-                            )
-
-                            # Buttons column, vertically centered to the input row
-                            with actions_col:
-                                anchor_id = f"cid_actions_{uuid.uuid4().hex[:6]}"
-                                st.markdown(f"<span id='{anchor_id}'></span>", unsafe_allow_html=True)
-
-                                b1, b2 = st.columns(2, gap="small")
-                                b1.button("Select all", on_click=select_all_ids, key="cid_select_all")
-                                b2.button("Deselect all", on_click=deselect_all_ids, key="cid_clear_all")
-
-                                st.markdown(
-                                    f"""
-                                    <style>
-                                    /* Make this column a flexbox and center the buttons vertically */
-                                    div[data-testid="stVerticalBlock"]:has(> span#{anchor_id}) {{
-                                        height: 100%;
-                                        display: flex;
-                                        align-items: center;   /* center relative to the multiselect height */
-                                        justify-content: flex-start;
-                                    }}
-                                    /* Compact button styling scoped to this column only */
-                                    div[data-testid="stVerticalBlock"]:has(> span#{anchor_id}) button {{
-                                        padding: 0.25rem 0.5rem;
-                                        border: 1px solid rgba(212,212,212,0.65);
-                                    }}
-                                    </style>
-                                    """,
-                                    unsafe_allow_html=True,
-=======
                                     try:
                                         cid_col, actions_col = st.columns([3, 1])
                                     except TypeError:
@@ -426,13 +384,13 @@
 
                                 # The input itself (label collapsed so tops align)
                                 multiselect_fn = getattr(cid_col, "multiselect", st.multiselect)
+                                section_card("Customer ID", "")
                                 multiselect_fn(
                                     "Customer ID",
                                     billto_ids,
                                     key="customer_ids",
                                     max_selections=5,
                                     label_visibility="collapsed",
->>>>>>> 7e32b153
                                 )
 
                                 # Buttons column, vertically centered to the input row
